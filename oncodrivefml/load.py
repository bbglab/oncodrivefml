from collections import defaultdict
import gzip
import logging
import os
import pickle
from intervaltree import IntervalTree
import itab

from os.path import exists

from oncodrivefml.config import remove_extension_and_replace_special_characters as get_name

REGIONS_HEADER = ['chrom', 'start', 'stop', 'feature', 'segment']
REGIONS_SCHEMA = {
    'fields': {
        'chrom': {'reader': 'str(x)', 'validator': "x in ([str(c) for c in range(1,23)] + ['X', 'Y'])"},
        'start': {'reader': 'int(x)', 'validator': 'x > 0'},
        'stop': {'reader': 'int(x)', 'validator': 'x > 0'},
        'feature': {'reader': 'str(x)'},
        'segment': {'reader': 'str(x)', 'nullable': 'True'}
}}


MUTATIONS_HEADER = ["CHROMOSOME", "POSITION", "REF", "ALT", "SAMPLE", "TYPE", "SIGNATURE"]
MUTATIONS_SCHEMA = {
    'fields': {
        'CHROMOSOME': {'reader': 'str(x)', 'validator': "x in ([str(c) for c in range(1,23)] + ['X', 'Y'])"},
        'POSITION':   {'reader': 'int(x)', 'validator': 'x > 0'},
        'REF':        {'reader': 'str(x).upper()', 'validator': 'match("^[ACTG-]*$",x)'},
        'ALT':        {'reader': 'str(x).upper()', 'validator': 'match("^[ACTG-]*$",x) and r[2]!=x'},
        'TYPE':       {'nullable': 'True', 'validator': 'x in ["subs", "indel"]'},
        'SAMPLE':     {'reader': 'str(x)'},
        'SIGNATURE':  {'reader': 'str(x)'}
    }
}


<<<<<<< HEAD
def load_mutations(file, signature=None, show_warnings=True, blacklist=None, subs=True, indels=True):
=======

def load_mutations(file, signature=None, show_warnings=True, blacklist=None):
>>>>>>> 31fae678
    """
    Yields one line from the mutations file as a dictionary
    :param file: mutations file with format: ["CHROMOSOME", "POSITION", "REF", "ALT", "SAMPLE", "TYPE", "SIGNATURE"]
    :param signature: only affects if it is bysample (in this case the
    signatures of the sample [local] if modified to be the sample itself) or if
    the signatures of the sample [local] is not present (in this case,
    this value is used)
    :param show_warnings:
    :param blacklist: mutations that are omitted from the list
    :return:
    """

    # Set of samples to blacklist
    samples_blacklisted = set([s.strip() for s in open(blacklist).readlines()]) if blacklist is not None else set()

    reader = itab.DictReader(file, header=MUTATIONS_HEADER, schema=MUTATIONS_SCHEMA)
    all_errors = []
    for ix, (row, errors) in enumerate(reader, start=1):
        if len(errors) > 0:
            if reader.line_num == 1:
                # Most probable this is a file with a header
                continue
            all_errors += errors
            continue

        if row.get('SAMPLE', None) in samples_blacklisted:
            continue

        if row.get('TYPE', None) is None:
            if '-' in row['REF'] or '-' in row['ALT'] or len(row['REF']) > 1 or len(row['ALT']) > 1:
                row['TYPE'] = 'indel'
            else:
                row['TYPE'] = 'subs'

        if row['TYPE'] == 'indel' and not indels:
            continue
        if row['TYPE'] == 'subs' and not subs:
            continue


        if signature == 'bysample':
            row['SIGNATURE'] = row['SAMPLE']
        else:
            if row.get('SIGNATURE', None) is None:
                row['SIGNATURE'] = signature

            if row.get('CANCER_TYPE', None) is not None:
                row['SIGNATURE'] = row['CANCER_TYPE']

        yield row

    if show_warnings and len(all_errors) > 0:
        logging.warning("There are {} errors at {}. {}".format(
            len(all_errors), os.path.basename(file),
            " I show you only the ten first errors." if len(all_errors) > 10 else ""
        ))
        for e in all_errors[:10]:
            logging.warning(e)

    reader.fd.close()


def load_regions(file):
    """

    :param file: mutation file with format ['chrom', 'start', 'stop', 'feature', 'segment']
    (see :ref: REGIONS_HEADER)
    :return: {feature: [ {chromosome: , start: , stop: , feature:, segment*:
    } ] }
    *: if the field is not present, feature is used for it
    """

    regions = defaultdict(list)
    with itab.DictReader(file, header=REGIONS_HEADER, schema=REGIONS_SCHEMA) as reader:
        all_errors = []
        for r, errors in reader:
            # Report errors and continue
            if len(errors) > 0:
                all_errors += errors
                continue

            # If there are no segments use the feature as randomization segment
            if r['segment'] is None:
                r['segment'] = r['feature']

            regions[r['feature']].append(r)

        if len(all_errors) > 0:
            logging.warning("There are {} errors at {}. {}".format(
                len(all_errors), os.path.basename(file),
                " I show you only the ten first errors." if len(all_errors) > 10 else ""
            ))
            for e in all_errors[:10]:
                logging.warning(e)
    return regions


def build_regions_tree(regions):
    """

    :param regions:
    :return: { chromosome: IntrevalTree }
    IntervalTree: binary tree with an interval [low limit, high limit) and a
    value for that interval (can be anything). E.g. [5:(10)]='a string as value'
    In our case [start : (stop+1)] = (feature, segment)

    """
    regions_tree = defaultdict(IntervalTree)
    for i, (k, allr) in enumerate(regions.items()):

        if i % 7332 == 0:
            logging.info("[{} of {}]".format(i+1, len(regions)))

        for r in allr:
            regions_tree[r['chrom']][r['start']:(r['stop']+1)] = (r['feature'], r['segment'])

    logging.info("[{} of {}]".format(i+1, len(regions)))
    return regions_tree


def load_and_map_variants(variants_file, elements_file, signature_name='none', blacklist=None, subs=True, indels=True):
    """

    :param variants_file:
    :param elements_file:
    :param signature_name:
    :param blacklist:
    :return: variants_dict, elements
    variants_dict:
    { element* : [ {chromosome: , positon: , sample: , type: , ref: ,
    alt: , signatures: , segment*: } ] }
    *: this value comes from the elements file
    elements:
    {feature: [ {chromosome: , start: , stop: , feature: , segment: } ] }

    Checks if the pickle.gz already exists for mutations and elements files,
    and uses those if possible.
    If not, it loads the elements (see :ref: load_regions), generates the
    elements-tree (see :ref: build_regions_tree) and combines it with the
    variants_file (see :ref: load_mutations) to generate the variants_dict.
    Blacklist and signatures are used when loading the mutations file.
    """

    # Load elements file
    elements = None
    elements_precomputed = elements_file + "_dict.pickle.gz"
    if exists(elements_precomputed):
        try:
            logging.info("Using precomputed elements map")
            with gzip.open(elements_precomputed, 'rb') as fd:
                elements = pickle.load(fd)
        except EOFError:
            logging.error("Loading file {}".format(elements_precomputed))
            elements = None

    if elements is None:
        logging.info("Loading elements")
        elements = load_regions(elements_file)
        # Try to store as precomputed
        try:
            with gzip.open(elements_precomputed, 'wb') as fd:
                pickle.dump(elements, fd)
        except OSError:
            logging.debug("Imposible to write precomputed elements map here: {}".format(elements_precomputed))

    # If the input file is a pickle file do nothing
    if variants_file.endswith(".pickle.gz"):
        with gzip.open(variants_file, 'rb') as fd:
            return pickle.load(fd), elements

    # Check if it's already done
    variants_dict_precomputed = variants_file + "_mapping_" + get_name(elements_file) + '.pickle.gz'
    if exists(variants_dict_precomputed):
        try:
            logging.info("Using precomputed mutations mapping")
            with gzip.open(variants_dict_precomputed, 'rb') as fd:
                return pickle.load(fd), elements
        except EOFError:
            logging.error("Loading file {}".format(variants_dict_precomputed))

    # Loading elements tree
    elements_tree = None
    elements_tree_precomputed = elements_file + "_tree.pickle.gz"
    if exists(elements_tree_precomputed):
        try:
            logging.info("Using precomputed genomic elements tree")
            with gzip.open(elements_tree_precomputed, 'rb') as fd:
                elements_tree = pickle.load(fd)
        except EOFError:
            logging.error("Loading file {}".format(elements_tree_precomputed))
            elements_tree = None

    if elements_tree is None:
        logging.info("Loading genomic elements tree")
        elements_tree = build_regions_tree(elements)

        # Try to store as precomputed
        try:
            with gzip.open(elements_tree_precomputed, 'wb') as fd:
                pickle.dump(elements_tree, fd)
        except OSError:
            logging.debug("Imposible to write precomputed genomic elements tree here: {}".format(elements_tree_precomputed))

    # Mapping mutations
    variants_dict = defaultdict(list)
    logging.info("Mapping mutations")
    i = 0
    show_small_progress_at = 100000
    show_big_progress_at = 1000000
    for i, r in enumerate(load_mutations(variants_file, signature=signature_name, blacklist=blacklist, subs=subs, indels=indels), start=1):

        if r['CHROMOSOME'] not in elements_tree:
            continue

        if i % show_small_progress_at == 0:
            print('*', end='', flush=True)

        if i % show_big_progress_at == 0:
            print(' [{} muts]'.format(i), flush=True)

        position = int(r['POSITION'])
        #Get all intervals that include that position in the same chromosome
        intervals = elements_tree[r['CHROMOSOME']][position]

        for interval in intervals:
            element, segment = interval.data
            variants_dict[element].append({
                'CHROMOSOME': r['CHROMOSOME'],
                'POSITION': position,
                'SAMPLE': r['SAMPLE'],
                'TYPE': r['TYPE'],
                'REF': r['REF'],
                'ALT': r['ALT'],
                'SIGNATURE': r['SIGNATURE'],
                'SEGMENT': segment
            })

    if i > show_small_progress_at:
        print('{} [{} muts]'.format(' '*(((show_big_progress_at-(i % show_big_progress_at)) // show_small_progress_at)+1), i), flush=True)

    # Try to store as precomputed
    try:
        with gzip.open(variants_dict_precomputed, 'wb') as fd:
            pickle.dump(variants_dict, fd)
    except OSError:
        logging.debug("Imposible to write precomputed mutations mapping here: {}".format(variants_dict_precomputed))

    return variants_dict, elements<|MERGE_RESOLUTION|>--- conflicted
+++ resolved
@@ -35,12 +35,7 @@
 }
 
 
-<<<<<<< HEAD
 def load_mutations(file, signature=None, show_warnings=True, blacklist=None, subs=True, indels=True):
-=======
-
-def load_mutations(file, signature=None, show_warnings=True, blacklist=None):
->>>>>>> 31fae678
     """
     Yields one line from the mutations file as a dictionary
     :param file: mutations file with format: ["CHROMOSOME", "POSITION", "REF", "ALT", "SAMPLE", "TYPE", "SIGNATURE"]
