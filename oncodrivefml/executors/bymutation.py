import logging
from collections import Counter

import numpy as np
from oncodrivefml.scores import Scores
from oncodrivefml.stats import STATISTIC_TESTS
from oncodrivefml.signature import get_ref

from oncodrivefml.indels import Indel
import math


class ElementExecutor(object):

    @staticmethod
    def compute_muts_statistics(muts, scores, indels=False):
        """
        Gets the score of each mutation

        Args:
            muts (list): list of mutations
            scores (dict): scores for all possible substitutions
            indels (:obj:`oncodrivefml.indels.Indel`): Indels class if indels are considered. False otherwise.
            positive_strand (bool): the element where the mutations occur has positive strand or not. Defaults to True.

        Returns:
            dict: several information about the mutations and a list of them with the scores

        """

        # Add scores to the element mutations
        scores_by_sample = {}
        scores_list = []
        scores_subs_list = []
        scores_indels_list = []
        subs_counter = 0 #counts how many are type substition
        total_subs_score = 0 #counts how many substitutons have a score value
        positions = []
        mutations = []
        for m in muts:

            # Get substitutions scores
            if m['TYPE'] == "subs":
                subs_counter += 1
                m['POSITION'] = int(m['POSITION'])
                values = scores.get_score_by_position(m['POSITION'])
                for v in values:
                    if v.ref == m['REF'] and v.alt == m['ALT']:
                        m['SCORE'] = v.value
                        total_subs_score += 1
                        break

<<<<<<< HEAD
            if indels is not False and m['TYPE'] == "indel":
=======
            if m['TYPE'] == "MNP":
                pos = int(m['POSITION'])
                mnp_scores = []
                for index, nucleotides in enumerate(zip(m['REF'], m['ALT'])):
                    ref_nucleotide, alt_nucleotide = nucleotides
                    values = scores.get_score_by_position(pos+index)
                    for v in values:
                        if v.ref == ref_nucleotide and v.alt == alt_nucleotide:
                            mnp_scores.append(v.value)
                            break
                    else:
                        logging.warning('Discrepancy in MNP at position {} of chr {}'.format(pos, m['CHROMOSOME']))
                if not mnp_scores:
                    continue
                m['SCORE'] = max(mnp_scores)
                m['POSITION'] = pos + mnp_scores.index(m['SCORE'])

            if indels and m['TYPE'] == "indel":
>>>>>>> ff9f89ce

                # very long indels are discarded
                if max(len(m['REF']), len(m['ALT'])) > 20:
                    continue

                score = indels.get_indel_score(m)

                m['SCORE'] = score if not math.isnan(score) else None

            # Update scores
            if m.get('SCORE', None) is not None:

                sample = m['SAMPLE']
                if sample not in scores_by_sample:
                    scores_by_sample[sample] = []

                scores_by_sample[sample].append(m['SCORE'])
                scores_list.append(m['SCORE'])

                if m['TYPE'] == "subs":
                    scores_subs_list.append(m['SCORE'])
                elif m['TYPE'] == "indel":
                    scores_indels_list.append(m['SCORE'])

                positions.append(m['POSITION'])
                mutations.append(m)

        # Aggregate scores
        num_samples = len(scores_by_sample)

        item = {
            'samples_mut': num_samples,
            'muts': len(scores_list),
            'muts_recurrence': len(set(positions)),
            'subs': subs_counter,
            'subs_score': total_subs_score,
            'scores': scores_list,
            'scores_subs': scores_subs_list,
            'scores_indels': scores_indels_list,
            'positions': positions,
            'mutations': mutations
        }

        return item

    def run(self):
        """

        Raises:
            RuntimeError: method must be implemented

        """
        raise RuntimeError("The classes that extend ElementExecutor must override the run() method")


def detect_repeatitive_seq(chrom, seq, pos):
    """
    How many times a sequences is repeated (in the reference genome)
    starting in a certain position

    Args:
        chrom (str): chromosome ID
        seq (str): sequence of bases to be detected
        pos (int): position  where to start looking

    Returns:
        int: how many consequitive times the sequence appears

    """
    size = len(seq)
    repeats = 0
    while seq == get_ref(chrom, pos, size=size):
        pos += size
        repeats += 1
    return repeats


class GroupByMutationExecutor(ElementExecutor):
    """
    Excutor to simulate each mutation in a set. The simulation parameters are taken from the
    configuration file.

    Args:
        element_id (str): element ID
        muts (list): list of mutations belonging to that element (see :ref:`mutations <mutations dict>` inner items)
        segments (list): list of segments belonging to that element (see :ref:`elements <elements dict>` inner items)
        signature (dict): probabilites of each mutation (see :ref:`signatures <signature dict>`)
        config (dict): configurations

    Indels where the sequence is repeated a predefined number of times are
    discarded.
    """
    def __init__(self, element_id, muts, segments, signature, config):
        # Input attributes
        self.name = element_id
<<<<<<< HEAD
        self.use_indels = config['statistic']['indels'].get('enabled', False)
        self.indels_conf = config['statistic']['indels']
        self.use_subs = config['statistic'].get('subs', False)

        self.muts = []
        if self.use_subs and self.use_indels:
            self.muts = muts
        else:
            if self.use_subs:
                self.muts += [m for m in muts if m['TYPE'] == 'subs']
            if self.use_indels:
=======
        self.indels = config['statistic']['indels'].get('enabled', False)
        subs = config['statistic'].get('subs', True)
        mnp = config['statistic'].get('mnp', True)

        if subs and self.indels and mnp:
            self.muts = muts
        else:
            self.muts = []
            if subs:
                self.muts += [m for m in muts if m['TYPE'] == 'subs']
            if mnp:
                self.muts += [m for m in muts if m['TYPE'] == 'MNP']
            if self.indels:
>>>>>>> ff9f89ce
                self.muts += [m for m in muts if m['TYPE'] == 'indel']

        self.signature = signature
        self.segments = segments
        self.is_positive_strand = True if segments[0].get('strand', '+') == '+' else False

        # Configuration parameters
        self.score_config = config['score']
        self.sampling_size = config['background'].get('sampling', 100000)
        self.statistic_name = config['statistic'].get('method', 'amean')
        self.simulation_range = config['background'].get('range', None)
        self.signature_column = config['signature']['classifier']

        # Output attributes
        self.obs = 0
        self.neg_obs = 0
        self.result = None
        self.scores = None

        self.p_subs = config['p_subs']
        self.p_indels = config['p_indels']

    def run(self):
        """
        Loads the scores and compute the statistics for the observed mutations.
        For all positions around the mutation position, gets the scores and
        probabilities of mutations in those positions.
        Generates a random set of mutations (for each mutations, randomizes
        certain amount).
        Combining those random values (make the transpose to get a matrix
        number_of_real_amount_of_mutation x randomization_amount) computes
        how many are above and how many below the value of the current
        mutation (statistical value of all mutations).
        Computes the p-values.

        :return: p values
        """

        # Load element scores
        self.scores = Scores(self.name, self.segments, self.score_config)

        if self.use_indels:
            indels = Indel(self.scores, self.signature, self.signature_column,
                                self.indels_conf['method'], self.is_positive_strand)
        else:
            indels = False

        # Compute observed mutations statistics and scores
        self.result = self.compute_muts_statistics(self.muts, self.scores, indels=indels)

        if len(self.result['mutations']) > 0:
            statistic_test = STATISTIC_TESTS.get(self.statistic_name)

            positions = self.scores.get_all_positions()

            observed = []
            subs_scores = []
            subs_probs = []
            indels_scores = []
            indels_probs = []

            subs_probs_by_signature = {}
            signature_ids = []


<<<<<<< HEAD
            for mut in self.result['mutations']:
                observed.append(mut['SCORE']) # Observed mutations
                if mut['TYPE'] == 'subs':
                    if self.signature is not None:
                        # Count how many signature ids are and prepare a vector for each
                        # IMPORTANT: this implies that only the signature of the observed mutations is taken into account
                        signature_id = mut.get(self.signature_column, self.signature_column)
                        if signature_id not in signature_ids:
                            subs_probs_by_signature.update({signature_id: []})
                        signature_ids.append(signature_id)

            # When the probabilities of subs and indels are None, they are taken from
            # mutations seen in the gene
            if self.p_subs is None or self.p_indels is None: # use the probabilities based on observed mutations
                self.p_subs = self.result['subs'] / len(self.result['mutations'])
                self.p_indels = 1 - self.p_subs


            # Compute the values for the substitutions
            if self.use_subs and self.p_subs > 0:
                for pos in positions:
                    for s in self.scores.get_score_by_position(pos):
                        subs_scores.append(s.value)
                        for k, v in subs_probs_by_signature.items():
                            v.append(self.signature[k].get((s.ref_triplet, s.alt_triplet), 0.0))
=======
                if mut['TYPE'] == 'subs' or mut['TYPE'] == 'MNP':
                    for pos in positions:
                        for s in self.scores.get_score_by_position(pos):
                            simulation_scores.append(s.value)
                            #TODO KeyError
                            if signature is not None:
                                simulation_signature.append(self.signature[mut.get(self.signature_column, self.signature_column)].get((s.ref_triplet, s.alt_triplet), 0.0))
>>>>>>> ff9f89ce

                if len(subs_probs_by_signature) > 0:
                    signature_ids_counter = Counter(signature_ids)
                    total_ids = len(signature_ids)
                    subs_probs = np.array([0.0] * len(subs_scores))
                    for k, v in subs_probs_by_signature.items():
                        subs_probs += (np.array(v) * signature_ids_counter[k] / total_ids)
                    tot = sum(subs_probs)
                    subs_probs = subs_probs * self.p_subs / tot
                    subs_probs = list(subs_probs)
                else: # Same prob for all values (according to the prob of substitutions
                    subs_probs = [self.p_subs / len(subs_scores)] * len(subs_scores) if len(subs_scores) > 0 else []

            if self.use_indels and self.p_indels > 0:
                indels_scores = indels.get_background_indel_scores(mutations=[m for m in self.result['mutations'] if m['TYPE'] == 'indel'])


                # All indels have the same probability
                indels_probs = [self.p_indels/len(indels_scores)] * len(indels_scores) if len(indels_scores) > 0 else []

            simulation_scores = subs_scores + indels_scores
            simulation_probs = subs_probs + indels_probs


            background = np.random.choice(simulation_scores, size=(self.sampling_size, len(self.result['mutations'])), p=simulation_probs, replace=True)


            self.obs, self.neg_obs = statistic_test.calc_observed(background, np.array(observed))

        # Calculate p-values
        self.result['pvalue'] = max(1, self.obs) / float(self.sampling_size)
        self.result['pvalue_neg'] = max(1, self.neg_obs) / float(self.sampling_size)

        return self<|MERGE_RESOLUTION|>--- conflicted
+++ resolved
@@ -50,10 +50,8 @@
                         total_subs_score += 1
                         break
 
-<<<<<<< HEAD
-            if indels is not False and m['TYPE'] == "indel":
-=======
             if m['TYPE'] == "MNP":
+                subs_counter += 1  #It is counted as a single substitution
                 pos = int(m['POSITION'])
                 mnp_scores = []
                 for index, nucleotides in enumerate(zip(m['REF'], m['ALT'])):
@@ -70,8 +68,7 @@
                 m['SCORE'] = max(mnp_scores)
                 m['POSITION'] = pos + mnp_scores.index(m['SCORE'])
 
-            if indels and m['TYPE'] == "indel":
->>>>>>> ff9f89ce
+            if indels is not False and m['TYPE'] == "indel":
 
                 # very long indels are discarded
                 if max(len(m['REF']), len(m['ALT'])) > 20:
@@ -167,33 +164,20 @@
     def __init__(self, element_id, muts, segments, signature, config):
         # Input attributes
         self.name = element_id
-<<<<<<< HEAD
         self.use_indels = config['statistic']['indels'].get('enabled', False)
         self.indels_conf = config['statistic']['indels']
-        self.use_subs = config['statistic'].get('subs', False)
-
-        self.muts = []
-        if self.use_subs and self.use_indels:
-            self.muts = muts
-        else:
-            if self.use_subs:
-                self.muts += [m for m in muts if m['TYPE'] == 'subs']
-            if self.use_indels:
-=======
-        self.indels = config['statistic']['indels'].get('enabled', False)
-        subs = config['statistic'].get('subs', True)
-        mnp = config['statistic'].get('mnp', True)
-
-        if subs and self.indels and mnp:
+        self.use_subs = config['statistic'].get('subs', True)
+        self.use_mnp = config['statistic'].get('mnp', True)
+
+        if self.use_subs and self.use_indels and self.use_mnp:
             self.muts = muts
         else:
             self.muts = []
-            if subs:
+            if self.use_subs:
                 self.muts += [m for m in muts if m['TYPE'] == 'subs']
-            if mnp:
+            if self.use_mnp:
                 self.muts += [m for m in muts if m['TYPE'] == 'MNP']
-            if self.indels:
->>>>>>> ff9f89ce
+            if self.use_indels:
                 self.muts += [m for m in muts if m['TYPE'] == 'indel']
 
         self.signature = signature
@@ -259,10 +243,9 @@
             signature_ids = []
 
 
-<<<<<<< HEAD
             for mut in self.result['mutations']:
                 observed.append(mut['SCORE']) # Observed mutations
-                if mut['TYPE'] == 'subs':
+                if mut['TYPE'] == 'subs' or mut['TYPE']=='MNP':
                     if self.signature is not None:
                         # Count how many signature ids are and prepare a vector for each
                         # IMPORTANT: this implies that only the signature of the observed mutations is taken into account
@@ -285,15 +268,6 @@
                         subs_scores.append(s.value)
                         for k, v in subs_probs_by_signature.items():
                             v.append(self.signature[k].get((s.ref_triplet, s.alt_triplet), 0.0))
-=======
-                if mut['TYPE'] == 'subs' or mut['TYPE'] == 'MNP':
-                    for pos in positions:
-                        for s in self.scores.get_score_by_position(pos):
-                            simulation_scores.append(s.value)
-                            #TODO KeyError
-                            if signature is not None:
-                                simulation_signature.append(self.signature[mut.get(self.signature_column, self.signature_column)].get((s.ref_triplet, s.alt_triplet), 0.0))
->>>>>>> ff9f89ce
 
                 if len(subs_probs_by_signature) > 0:
                     signature_ids_counter = Counter(signature_ids)
