import logging
<<<<<<< HEAD
from collections import defaultdict
=======
from collections import Counter
>>>>>>> caa8638b

import numpy as np
from oncodrivefml.scores import Scores
from oncodrivefml.stats import STATISTIC_TESTS
from oncodrivefml.signature import get_ref

from oncodrivefml.indels import Indel
import math


class ElementExecutor(object):

    @staticmethod
<<<<<<< HEAD
    def compute_muts_statistics(muts, scores, indels=False, positive_strand=True, only_max_per_sample=False):
=======
    def compute_muts_statistics(muts, scores, indels=False):
>>>>>>> caa8638b
        """
        Gets the score of each mutation

        Args:
            muts (list): list of mutations
            scores (dict): scores for all possible substitutions
            indels (:obj:`~oncodrivefml.indels.Indel`): Indels class if indels are considered. False otherwise.
            positive_strand (bool): the element where the mutations occur has positive strand or not. Defaults to True.

        Returns:
            dict: several information about the mutations and a list of them with the scores

        """

        # Add scores to the element mutations
        scores_by_sample = defaultdict(list)
        scores_list = []
        positions = []
        mutations = []
        amount_of_subs = 0
        amount_of_indels = 0

        mut_per_sample = {}

        for m in muts:

            # Get substitutions scores
            if m['TYPE'] == "subs":
                m['POSITION'] = int(m['POSITION'])
                values = scores.get_score_by_position(m['POSITION'])
                for v in values:
                    if v.ref == m['REF'] and v.alt == m['ALT']:
                        m['SCORE'] = v.value
                        break

            if m['TYPE'] == "MNP":
                subs_counter += 1  #It is counted as a single substitution
                pos = int(m['POSITION'])
                mnp_scores = []
                for index, nucleotides in enumerate(zip(m['REF'], m['ALT'])):
                    ref_nucleotide, alt_nucleotide = nucleotides
                    values = scores.get_score_by_position(pos+index)
                    for v in values:
                        if v.ref == ref_nucleotide and v.alt == alt_nucleotide:
                            mnp_scores.append(v.value)
                            break
                    else:
                        logging.warning('Discrepancy in MNP at position {} of chr {}'.format(pos, m['CHROMOSOME']))
                if not mnp_scores:
                    continue
                m['SCORE'] = max(mnp_scores)
                m['POSITION'] = pos + mnp_scores.index(m['SCORE'])

            if indels is not False and m['TYPE'] == "indel":

                # very long indels are discarded
                if max(len(m['REF']), len(m['ALT'])) > 20:
                    continue

                score = indels.get_indel_score(m)

                m['SCORE'] = score if not math.isnan(score) else None

            # Update scores
            if m.get('SCORE', None) is not None:

                sample = m['SAMPLE']

                if only_max_per_sample:

                    if sample not in scores_by_sample.keys() or m['SCORE'] > max(scores_by_sample[sample]):
                        mut_per_sample[sample] = m

                else:

                    scores_by_sample[sample].append(m['SCORE'])

                    scores_list.append(m['SCORE'])

                    if m['TYPE'] == "subs":
                        amount_of_subs += 1
                    elif m['TYPE'] == "indel":
                        amount_of_indels += 1

                    positions.append(m['POSITION'])
                    mutations.append(m)

        if only_max_per_sample:
            for sample, m in mut_per_sample.items():
                scores_by_sample[sample].append(m['SCORE'])

                scores_list.append(m['SCORE'])

                if m['TYPE'] == "subs":
                    amount_of_subs += 1
                elif m['TYPE'] == "indel":
                    amount_of_indels += 1

                positions.append(m['POSITION'])
                mutations.append(m)


        # Aggregate scores
        num_samples = len(scores_by_sample)

        item = {
            'samples_mut': num_samples,
            'muts': len(scores_list),
            'muts_recurrence': len(set(positions)),
            'subs': amount_of_subs,
            'indels': amount_of_indels,
            'scores': scores_list,
            'positions': positions,
            'mutations': mutations
        }

        return item

    def run(self):
        """

        Raises:
            RuntimeError: method must be implemented

        """
        raise RuntimeError("The classes that extend ElementExecutor must override the run() method")


def detect_repeatitive_seq(chrom, seq, pos):
    """
    How many times a sequences is repeated (in the reference genome)
    starting in a certain position

    Args:
        chrom (str): chromosome ID
        seq (str): sequence of bases to be detected
        pos (int): position  where to start looking

    Returns:
        int: how many consequitive times the sequence appears

    """
    size = len(seq)
    repeats = 0
    while seq == get_ref(chrom, pos, size=size):
        pos += size
        repeats += 1
    return repeats


class GroupByMutationExecutor(ElementExecutor):
    """
    Excutor to simulate each mutation in a set. The simulation parameters are taken from the
    configuration file.

    Args:
        element_id (str): element ID
        muts (list): list of mutations belonging to that element (see :ref:`mutations <mutations dict>` inner items)
        segments (list): list of segments belonging to that element (see :ref:`elements <elements dict>` inner items)
        signature (dict): probabilites of each mutation (see :ref:`signatures <signature dict>`)
        config (dict): configurations

    Indels where the sequence is repeated a predefined number of times are
    discarded.
    """
    def __init__(self, element_id, muts, segments, signature, config):
        # Input attributes
        self.name = element_id
        self.use_indels = config['statistic']['indels'].get('enabled', False)
        self.indels_conf = config['statistic']['indels']
        self.use_subs = config['statistic'].get('subs', True)
        self.use_mnp = config['statistic'].get('mnp', True)

        if self.use_subs and self.use_indels and self.use_mnp:
            self.muts = muts
        else:
            self.muts = []
            if self.use_subs:
                self.muts += [m for m in muts if m['TYPE'] == 'subs']
            if self.use_mnp:
                self.muts += [m for m in muts if m['TYPE'] == 'MNP']
            if self.use_indels:
                self.muts += [m for m in muts if m['TYPE'] == 'indel']

        self.signature = signature
        self.segments = segments
        self.is_positive_strand = True if segments[0].get('strand', '+') == '+' else False

        # Configuration parameters
        self.score_config = config['score']
        self.sampling_size = config['background'].get('sampling', 100000)
        self.statistic_name = config['statistic'].get('method', 'amean')
        self.simulation_range = config['background'].get('range', None)
        self.signature_column = config['signature']['classifier']
        self.only_max_per_sample = config['statistic'].get('one_mut_per_sample', False)

        # Output attributes
        self.obs = 0
        self.neg_obs = 0
        self.result = None
        self.scores = None

        self.p_subs = config['p_subs']
        self.p_indels = config['p_indels']

    def run(self):
        """
        Loads the scores and compute the statistics for the observed mutations.
        For all positions around the mutation position, gets the scores and
        probabilities of mutations in those positions.
        Generates a random set of mutations (for each mutations, randomizes
        certain amount).
        Combining those random values (make the transpose to get a matrix
        number_of_real_amount_of_mutation x randomization_amount) computes
        how many are above and how many below the value of the current
        mutation (statistical value of all mutations).
        Computes the p-values.

        :return: p values
        """

        # Load element scores
        self.scores = Scores(self.name, self.segments, self.score_config)

<<<<<<< HEAD
        # Compute observed mutations statistics and scores
        self.result = self.compute_muts_statistics(self.muts, self.scores, indels=self.indels,
                                                   positive_strand=self.is_positive_strand,
                                                   only_max_per_sample=self.only_max_per_sample)
=======
        if self.use_indels:
            indels = Indel(self.scores, self.signature, self.signature_column,
                                self.indels_conf['method'], self.is_positive_strand)
        else:
            indels = False
>>>>>>> caa8638b

        # Compute observed mutations statistics and scores
        self.result = self.compute_muts_statistics(self.muts, self.scores, indels=indels)

        if len(self.result['mutations']) > 0:
            statistic_test = STATISTIC_TESTS.get(self.statistic_name)

            positions = self.scores.get_all_positions()

            observed = []
            subs_scores = []
            subs_probs = []
            indels_scores = []
            indels_probs = []

            subs_probs_by_signature = {}
            signature_ids = []


            for mut in self.result['mutations']:
                observed.append(mut['SCORE']) # Observed mutations
                if mut['TYPE'] == 'subs' or mut['TYPE']=='MNP':
                    if self.signature is not None:
                        # Count how many signature ids are and prepare a vector for each
                        # IMPORTANT: this implies that only the signature of the observed mutations is taken into account
                        signature_id = mut.get(self.signature_column, self.signature_column)
                        if signature_id not in signature_ids:
                            subs_probs_by_signature.update({signature_id: []})
                        signature_ids.append(signature_id)

            # When the probabilities of subs and indels are None, they are taken from
            # mutations seen in the gene
            if self.p_subs is None or self.p_indels is None: # use the probabilities based on observed mutations
                self.p_subs = self.result['subs'] / len(self.result['mutations'])
                self.p_indels = 1 - self.p_subs


            # Compute the values for the substitutions
            if self.use_subs and self.p_subs > 0:
                for pos in positions:
                    for s in self.scores.get_score_by_position(pos):
                        subs_scores.append(s.value)
                        for k, v in subs_probs_by_signature.items():
                            v.append(self.signature[k].get((s.ref_triplet, s.alt_triplet), 0.0))

                if len(subs_probs_by_signature) > 0:
                    signature_ids_counter = Counter(signature_ids)
                    total_ids = len(signature_ids)
                    subs_probs = np.array([0.0] * len(subs_scores))
                    for k, v in subs_probs_by_signature.items():
                        subs_probs += (np.array(v) * signature_ids_counter[k] / total_ids)
                    tot = sum(subs_probs)
                    subs_probs = subs_probs * self.p_subs / tot
                    subs_probs = list(subs_probs)
                else: # Same prob for all values (according to the prob of substitutions
                    subs_probs = [self.p_subs / len(subs_scores)] * len(subs_scores) if len(subs_scores) > 0 else []

            if self.use_indels and self.p_indels > 0:
                indels_scores = indels.get_background_indel_scores(mutations=[m for m in self.result['mutations'] if m['TYPE'] == 'indel'])


                # All indels have the same probability
                indels_probs = [self.p_indels/len(indels_scores)] * len(indels_scores) if len(indels_scores) > 0 else []

            simulation_scores = subs_scores + indels_scores
            simulation_probs = subs_probs + indels_probs


            background = np.random.choice(simulation_scores, size=(self.sampling_size, len(self.result['mutations'])), p=simulation_probs, replace=True)


            self.obs, self.neg_obs = statistic_test.calc_observed(background, np.array(observed))

        # Calculate p-values
        self.result['pvalue'] = max(1, self.obs) / float(self.sampling_size)
        self.result['pvalue_neg'] = max(1, self.neg_obs) / float(self.sampling_size)

        return self<|MERGE_RESOLUTION|>--- conflicted
+++ resolved
@@ -1,9 +1,6 @@
 import logging
-<<<<<<< HEAD
+from collections import Counter
 from collections import defaultdict
-=======
-from collections import Counter
->>>>>>> caa8638b
 
 import numpy as np
 from oncodrivefml.scores import Scores
@@ -17,11 +14,7 @@
 class ElementExecutor(object):
 
     @staticmethod
-<<<<<<< HEAD
-    def compute_muts_statistics(muts, scores, indels=False, positive_strand=True, only_max_per_sample=False):
-=======
-    def compute_muts_statistics(muts, scores, indels=False):
->>>>>>> caa8638b
+    def compute_muts_statistics(muts, scores, indels=False, only_max_per_sample=False):
         """
         Gets the score of each mutation
 
@@ -58,7 +51,6 @@
                         break
 
             if m['TYPE'] == "MNP":
-                subs_counter += 1  #It is counted as a single substitution
                 pos = int(m['POSITION'])
                 mnp_scores = []
                 for index, nucleotides in enumerate(zip(m['REF'], m['ALT'])):
@@ -92,7 +84,7 @@
 
                 if only_max_per_sample:
 
-                    if sample not in scores_by_sample.keys() or m['SCORE'] > max(scores_by_sample[sample]):
+                    if sample not in mut_per_sample.keys() or m['SCORE'] > mut_per_sample[sample]['SCORE']:
                         mut_per_sample[sample] = m
 
                 else:
@@ -101,7 +93,7 @@
 
                     scores_list.append(m['SCORE'])
 
-                    if m['TYPE'] == "subs":
+                    if m['TYPE'] == "subs" or m['TYPE'] == "MNP":
                         amount_of_subs += 1
                     elif m['TYPE'] == "indel":
                         amount_of_indels += 1
@@ -115,7 +107,7 @@
 
                 scores_list.append(m['SCORE'])
 
-                if m['TYPE'] == "subs":
+                if m['TYPE'] == "subs" or m['TYPE'] == "MNP":
                     amount_of_subs += 1
                 elif m['TYPE'] == "indel":
                     amount_of_indels += 1
@@ -246,21 +238,15 @@
         # Load element scores
         self.scores = Scores(self.name, self.segments, self.score_config)
 
-<<<<<<< HEAD
-        # Compute observed mutations statistics and scores
-        self.result = self.compute_muts_statistics(self.muts, self.scores, indels=self.indels,
-                                                   positive_strand=self.is_positive_strand,
-                                                   only_max_per_sample=self.only_max_per_sample)
-=======
         if self.use_indels:
             indels = Indel(self.scores, self.signature, self.signature_column,
                                 self.indels_conf['method'], self.is_positive_strand)
         else:
             indels = False
->>>>>>> caa8638b
 
         # Compute observed mutations statistics and scores
-        self.result = self.compute_muts_statistics(self.muts, self.scores, indels=indels)
+        self.result = self.compute_muts_statistics(self.muts, self.scores, indels=indels,
+                                                   only_max_per_sample=self.only_max_per_sample)
 
         if len(self.result['mutations']) > 0:
             statistic_test = STATISTIC_TESTS.get(self.statistic_name)
