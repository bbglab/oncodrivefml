--- conflicted
+++ resolved
@@ -3,7 +3,6 @@
 """
 
 import argparse
-import functools
 
 import logging
 import os
@@ -16,7 +15,7 @@
 from oncodrivefml.load import load_and_map_variants, load_mutations, count_mutations
 from oncodrivefml.mtc import multiple_test_correction
 from oncodrivefml.store import store_tsv, store_png, store_html
-from oncodrivefml.signature import get_signature, yield_mutations
+from oncodrivefml.signature import load_signature, yield_mutations
 from multiprocessing.pool import Pool
 from oncodrivefml.utils import executor_run, loop_logging
 
@@ -108,8 +107,6 @@
                                                               blacklist=self.blacklist,
                                                               save_pickle=self.save_pickle)
 
-<<<<<<< HEAD
-=======
 
         if self.configuration['statistic'].get('use_gene_mutations', True):
             self.configuration['p_indels'] = None
@@ -139,12 +136,9 @@
             signature_function = lambda: load_mutations(self.mutations_file, show_warnings=False, blacklist=self.blacklist)
 
 
->>>>>>> 1f223430
         # Load signatures
-        self.signatures = get_signature(self.configuration['signature'], self.mutations_file, self.mutations,
-                                        self.elements_file, self.elements, save_pickle=self.save_pickle,
-                                        blacklist=self.blacklist, cores=self.cores)
-
+        self.signatures = load_signature(self.mutations_file, signature_function, self.configuration['signature'],
+                                         blacklist=self.blacklist, save_pickle=self.save_pickle)
 
 
         # Create one executor per element
