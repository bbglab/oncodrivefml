"""
Contains the command line parsing and the main class of the method
"""

import argparse

import logging
import os

from os.path import join, exists
from oncodrivefml.config import load_configuration, file_exists_or_die, file_name
from oncodrivefml.executors.bymutation import GroupByMutationExecutor
from oncodrivefml.executors.bysample import GroupBySampleExecutor
from oncodrivefml.load import load_and_map_variants
from oncodrivefml.mtc import multiple_test_correction
from oncodrivefml.store import store_tsv, store_png, store_html
from oncodrivefml.signature import load_signature
from multiprocessing.pool import Pool
from oncodrivefml.utils import executor_run, loop_logging

from oncodrivefml.executors.indels import _init_indels


class OncodriveFML(object):
    """

    Args:
       mutations_file: Mutations input file (see :mod:`oncodrivefml.load` for details)
       elements_file: Genomic element input file (see :mod:`oncodrivefml.load` for details)
       output_folder: Folder where the results will be store
       configuration_file: Configuration file (see :ref:`configuration <project configuration>`)
       blacklist: File with sample ids (one per line) to remove when loading the input file
       pickle_save (bool): save pickle files

    """

    def __init__(self, mutations_file, elements_file, output_folder, configuration_file, blacklist, pickle_save):
        #TODO set defaults for output_folder, configuration_file and blacklist

        # Required parameters
        self.mutations_file = file_exists_or_die(mutations_file)
        self.elements_file = file_exists_or_die(elements_file)
        self.configuration = load_configuration(configuration_file)
        self.blacklist = blacklist
        self.save_pickle = pickle_save
        self.cores = self.configuration['settings']['cores']
        if self.cores is None:
            self.cores = os.cpu_count()
        self.statistic_method = self.configuration['statistic']['method']

        if self.configuration['signature']['method'] == 'bysample':
            self.configuration['signature']['classifier'] = 'SAMPLE'

        # Optional parameters
        self.output_folder = file_name(self.elements_file) if output_folder is None else output_folder
        self.output_file_prefix = join(self.output_folder, file_name(self.mutations_file) + '-oncodrivefml')

        # Output parameters
        self.mutations = None
        self.elements = None
        self.signatures = None
        self.debug = False

    def create_element_executor(self, element_id, muts_for_an_element):
        """
        To enable paralelization, for each element ID,
        one :class:`oncodrivefml.executors.bymutation.ElementExecutor` is created.

        Args:
            element_id (str): ID of the element
            muts_for_an_element (list): list with all the mutations observed in the element

        Returns:
            :class:`oncodrivefml.executors.bymutation.ElementExecutor`:
            returns :class:`oncodrivefml.executors.bymutation.GroupByMutationExecutor` if
            the statistic_method indicated in the configuration is not 'max-mean';
            :class:`oncodrivefml.executors.bysamplen.GroupBySampleExecutor` otherwise.


        """
        if self.statistic_method == 'maxmean':
            return GroupBySampleExecutor(element_id, muts_for_an_element, self.elements[element_id], self.signatures, self.configuration)

        return GroupByMutationExecutor(element_id, muts_for_an_element, self.elements[element_id], self.signatures, self.configuration)

    def run(self):
        """
        Run the OncodriveFML analysis.
        Reads the elements and mutations from the corresponding files.
        Loads the signatures
        """

        # Skip if done
        if exists(self.output_file_prefix + '.tsv'):
            logging.warning("Already calculated at '{}'".format(self.output_file_prefix + '.tsv'))
            return

        # Load mutations mapping
<<<<<<< HEAD
        self.mutations, self.elements = load_and_map_variants(self.mutations_file,
                                                              self.elements_file,
                                                              self.configuration['signature']['classifier'],
                                                              blacklist=self.blacklist,
                                                              save_pickle=self.save_pickle)
=======
        self.mutations, self.elements = load_and_map_variants(self.mutations_file, self.elements_file, blacklist=self.blacklist)
>>>>>>> 0b6eccf7

        # Load signatures
        self.signatures = load_signature(self.mutations_file, self.configuration['signature'],
                                         blacklist=self.blacklist, save_pickle=self.save_pickle)

        # Create one executor per element
        element_executors = [self.create_element_executor(element_id, muts) for
                             element_id, muts in self.mutations.items()]

        # Remove elements that don't have mutations to compute
        element_executors = [e for e in element_executors if len(e.muts) > 0]

        # Sort executors to compute first the ones that have more mutations
        element_executors = sorted(element_executors, key=lambda e: -len(e.muts))

        # initialize the indels module
        indels_config = self.configuration['statistic']['indels']
        if indels_config.get('enabled', False):

            _init_indels(indels_config.get('window_size', 10),
                         indels_config.get('weight_function','linear'),
                         indels_config.get('in_frame_shift', False) )

        # Run the executors
        with Pool(self.cores) as pool:
            results = {}
            logging.info("Computing OncodriveFML")
            map_func = pool.imap if not self.debug else map
            for executor in loop_logging(map_func(executor_run, element_executors), size=len(element_executors), step=6*self.cores):
                if len(executor.result['mutations']) > 0:
                    results[executor.name] = executor.result
        #For each element, you get the p values and more info

        # Run multiple test correction
        logging.info("Computing multiple test correction")
        results_mtc = multiple_test_correction(results, num_significant_samples=2)

        # Sort and store results
        logging.info("Storing results")
        if not exists(self.output_folder):
            os.makedirs(self.output_folder, exist_ok=True)
        result_file = self.output_file_prefix + '.tsv'
        store_tsv(results_mtc, result_file)

        logging.info("Creating figures")
        store_png(result_file, self.output_file_prefix + ".png")
        store_html(result_file, self.output_file_prefix + ".html")

        logging.info("Done")


def cmdline():
    """
    Parses the command and runs the analysis. See :meth:`OncodriveFML.run`.

    Required arguments:

    -i, --input file        mutations file
    -e, --elements file     elements file

    Optional arguments:

    -o, --output folder     output folder
    -c, --configuration file
                            configuration file
    --samples-blacklist file
                            file with blacklisted samples
    --save-pickle           store intermediate information in pickle files
    --debug                 show more progress

    """

    # Command line arguments parser
    parser = argparse.ArgumentParser()

    # Required arguments
    parser.add_argument('-i', '--input', dest='mutations_file', required=True, help='Variants file')
    parser.add_argument('-e', '--elements', dest='elements_file', required=True, help='Genomic elements to analyse')

    # Optional arguments
    parser.add_argument('-o', '--output', dest='output_folder', default=None, help="Output folder. Default to regions file name without extensions.")
    parser.add_argument('-c', '--configuration', dest='config_file', default=None, help="Configuration file. Default to 'oncodrivefml.conf' in the current folder if exists or to ~/.bbglab/oncodrivefml.conf if not.")
    parser.add_argument('--samples-blacklist', dest='samples_blacklist', default=None, help="Remove this samples when loading the input file")
    parser.add_argument('--save-pickle', dest='save_pickle', default=False, action='store_true', help="Save intermediate information as pickle files.")
    parser.add_argument('--debug', dest='debug', default=False, action='store_true', help="Show more progress details")

    # Parse arguments
    args = parser.parse_args()

    # Configure the logging
    logging.basicConfig(format='%(asctime)s %(levelname)s: %(message)s', datefmt='%H:%M:%S')
    logging.getLogger().setLevel(logging.DEBUG if args.debug else logging.INFO)
    logging.debug(args)

    # Load configuration file and prepare analysis
    logging.info("Loading configuration")
    analysis = OncodriveFML(args.mutations_file, args.elements_file, args.output_folder, args.config_file,
                            args.samples_blacklist, args.save_pickle)


    # Run the analysis
    analysis.run()

if __name__ == "__main__":
    cmdline()<|MERGE_RESOLUTION|>--- conflicted
+++ resolved
@@ -96,15 +96,11 @@
             return
 
         # Load mutations mapping
-<<<<<<< HEAD
         self.mutations, self.elements = load_and_map_variants(self.mutations_file,
                                                               self.elements_file,
-                                                              self.configuration['signature']['classifier'],
                                                               blacklist=self.blacklist,
                                                               save_pickle=self.save_pickle)
-=======
-        self.mutations, self.elements = load_and_map_variants(self.mutations_file, self.elements_file, blacklist=self.blacklist)
->>>>>>> 0b6eccf7
+
 
         # Load signatures
         self.signatures = load_signature(self.mutations_file, self.configuration['signature'],
